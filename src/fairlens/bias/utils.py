from enum import Enum
<<<<<<< HEAD
from typing import Dict, List, Optional, Sequence, Tuple, Union
=======
from typing import Dict, List, Optional, Tuple, Union
>>>>>>> 92fe7f67

import numpy as np
import pandas as pd


class DistrType(Enum):
    """Indicates the type distribution of data in a series."""

    Continuous = "Continuous"
    Binary = "Binary"
    Categorical = "Categorical"

    def is_continuous(self):
        return self == DistrType.Continuous

    def is_binary(self):
        return self == DistrType.Binary

    def is_categorical(self):
        return self == DistrType.Categorical


<<<<<<< HEAD
def histogram(
    data: Tuple[pd.Series, ...],
    bin_edges: Optional[np.ndarray] = None,
    normalize: bool = True,
    ret_bins: bool = False,
    distr_type: Optional[str] = None,
) -> Union[Tuple[pd.Series, ...], Tuple[Tuple[pd.Series, ...], Optional[np.ndarray]]]:
    """Bins a tuple of series'= and returns the aligned histograms.

    Args:
        data (Tuple[pd.Series, ...]):
            A tuple consisting of the series' to be binned. All series' must have the same dtype.
=======
def zipped_hist(
    data: Tuple[pd.Series, ...], bin_edges: Optional[np.ndarray] = None, normalize: bool = True, ret_bins: bool = False
) -> Union[Tuple[pd.Series, ...], Tuple[Tuple[pd.Series, ...], Optional[np.ndarray]]]:
    """Bins a tuple of series' and returns the aligned histograms.

    Args:
        data (Tuple[pd.Series, ...]):
            A tuple consisting of the series' to be binned.
>>>>>>> 92fe7f67
        bin_edges (Optional[np.ndarray], optional):
            Bin edges to bin continuous data by. Defaults to None.
        normalize (bool, optional):
            Normalize the histograms, turning them into pdfs. Defaults to True.
        ret_bins (bool, optional):
            Returns the bin edges used in the histogram. Defaults to False.
<<<<<<< HEAD
        distr_type (Optional[str]):
            The type of distribution of the target attribute. Can be "categorical" or "continuous".
            If None the type of distribution is inferred based on the data in the column.
            Defaults to None.
=======
>>>>>>> 92fe7f67

    Returns:
        Union[Tuple[np.ndarray, ...], Tuple[Tuple[np.ndarray, ...], Optional[np.ndarray]]]:
            A tuple of np.ndarrays consisting of each histogram for the input data.
            Additionally returns bins if ret_bins is True.
    """

    joint = pd.concat(data)
<<<<<<< HEAD
    is_continuous = distr_type == "continuous" if distr_type is not None else infer_distr_type(joint).is_continuous()

    # Compute histograms of the data, bin if continuous
    if is_continuous:
        # Compute shared bin_edges if not given, and use np.histogram to form histograms
        if bin_edges is None:
            bin_edges = np.histogram_bin_edges(joint, bins="auto")

        hists = [np.histogram(series, bins=bin_edges)[0] for series in data]

        if normalize:
            with np.errstate(divide="ignore", invalid="ignore"):
                hists = [np.nan_to_num(hist / hist.sum()) for hist in hists]

    else:
        # For categorical data, form histogram using value counts and align
        space = joint.unique()

        dicts = [series.value_counts(normalize=normalize) for series in data]
        hists = [np.array([d.get(val, 0) for val in space]) for d in dicts]
=======

    # Compute histograms of the data, bin if continuous or bin_edges given
    if infer_distr_type(joint).is_continuous() or bin_edges is not None:
        # Compute common bin_edges if not given, and use np.histogram to form histogram
        if bin_edges is None:
            bin_edges = np.histogram_bin_edges(joint, bins="auto")

        hists = [np.histogram(series, bins=bin_edges)[0] for series in data]

    else:
        # For categorical data, from histogram using value counts and align
        space = joint.unique()

        dicts = [series.value_counts() for series in data]
        hists = [np.array([d.get(val, 0) for val in space]) for d in dicts]

    # Normalize the histograms
    if normalize:
        with np.errstate(divide="ignore", invalid="ignore"):
            hists = [np.nan_to_num(hist / hist.sum()) for hist in hists]
>>>>>>> 92fe7f67

    ps = [pd.Series(hist) for hist in hists]

    if ret_bins:
        return tuple(ps), bin_edges

    return tuple(ps)


def infer_dtype(col: pd.Series) -> pd.Series:
    """Infers the type of the data and converts the data to it.

    Args:
        col (str):
            The column of the dataframe to transform.

    Returns:
        pd.Series:
            The column converted to its inferred type.
    """

    column = col.copy()

    in_dtype = str(column.dtype)

    # Try to convert it to numeric
    if column.dtype.kind not in ("i", "u", "f"):
        n_nans = column.isna().sum()
        col_num = pd.to_numeric(column, errors="coerce")
        if col_num.isna().sum() == n_nans:
            column = col_num

    # Try to convert it to date
    if column.dtype.kind == "O":
        n_nans = column.isna().sum()
        try:
            col_date = pd.to_datetime(column, errors="coerce")
        except TypeError:  # Argument 'date_string' has incorrect type (expected str, got numpy.str_)
            col_date = pd.to_datetime(column.astype(str), errors="coerce")

        if col_date.isna().sum() == n_nans:
            column = col_date

    out_dtype = str(column.dtype)

    if out_dtype == in_dtype:
        return col
    elif out_dtype in ("i", "u", "f", "f8", "i8", "u8"):
        return pd.to_numeric(col, errors="coerce")

    return col.astype(out_dtype, errors="ignore")


def infer_distr_type(column: pd.Series, ctl_mult: float = 2.5, min_num_unique: int = 10) -> DistrType:
    """Infers whether the data in a column or series is continuous, categorical or binary.

    Args:
        column (pd.Series):
            The column from the data or data series to consider.
        ctl_mult (float, optional):
            Categorical threshold log multiplier. Defaults to 2.5.
        min_num_unique (int, optional):
            Minimum number of unique values for the data to be continuous. Defaults to 10.

    Returns:
        DistrType:
            The output is an enum representing the type of distribution.

    Examples:
        >>> col_type = infer_distr_type(range(1000))
        >>> col_type.is_continuous()
        True
        >>> col_type.is_binary()
        False
    """

    col = infer_dtype(column)

    unique = col.unique()
    n_unique = len(unique)
    n_rows = len(col)
    dtype = col.dtype

    if n_unique > max(min_num_unique, ctl_mult * np.log(n_rows)) and dtype in ["float64", "int64"]:
        return DistrType.Continuous

    elif n_unique == 2 and np.isin(unique, [0, 1]).all():
        return DistrType.Binary

    else:
        return DistrType.Categorical


def get_predicates_mult(df: pd.DataFrame, groups: Sequence[Dict[str, List[str]]]) -> List[pd.Series]:
    """Similar to get_predicates but works on multiple groups.

    Args:
        df (pd.DataFrame):
            The input dataframe.
        groups (List[Dict[str, List[str]]]):
            A list of groups of interest.

    Raises:
        InvalidAttributeError:
            Indicates an ill-formed group input due to invalid attributes in this case.

    Returns:
        List[pd.Series]:
            A list of series' that can be used to index the corresponding groups of data.
    """

    # Check all attributes are valid
    all_attrs = [group.keys() for group in groups]
    attrs = set().union(*all_attrs)  # type: ignore

    if attrs.intersection(df.columns) != attrs:
        raise ValueError(f"Invalid attribute detected. Attributes must be in:\n{df.columns}")

    # Form a predicate for each group
    preds = []
    for group in groups:
        pred = df[group.keys()].isin(group).all(axis=1)
        preds.append(pred)

    return preds


def fd_opt_bins(column: pd.Series) -> int:
    """Computes the optimal number of bins in a pandas series using the Freedman-Diaconis rule.

    Args:
        column (pd.Series):
            The pandas series containing the continuous data to be binned.

    Returns:
        int:
            The optimal number of bins.
    """

    n = len(column)
    iqr = column.quantile(0.75) - column.quantile(0.25)

    return int((column.max() - column.min()) / (2 * iqr * (n ** (-1 / 3))))
<|MERGE_RESOLUTION|>--- conflicted
+++ resolved
@@ -1,258 +1,217 @@
-from enum import Enum
-<<<<<<< HEAD
-from typing import Dict, List, Optional, Sequence, Tuple, Union
-=======
-from typing import Dict, List, Optional, Tuple, Union
->>>>>>> 92fe7f67
-
-import numpy as np
-import pandas as pd
-
-
-class DistrType(Enum):
-    """Indicates the type distribution of data in a series."""
-
-    Continuous = "Continuous"
-    Binary = "Binary"
-    Categorical = "Categorical"
-
-    def is_continuous(self):
-        return self == DistrType.Continuous
-
-    def is_binary(self):
-        return self == DistrType.Binary
-
-    def is_categorical(self):
-        return self == DistrType.Categorical
-
-
-<<<<<<< HEAD
-def histogram(
-    data: Tuple[pd.Series, ...],
-    bin_edges: Optional[np.ndarray] = None,
-    normalize: bool = True,
-    ret_bins: bool = False,
-    distr_type: Optional[str] = None,
-) -> Union[Tuple[pd.Series, ...], Tuple[Tuple[pd.Series, ...], Optional[np.ndarray]]]:
-    """Bins a tuple of series'= and returns the aligned histograms.
-
-    Args:
-        data (Tuple[pd.Series, ...]):
-            A tuple consisting of the series' to be binned. All series' must have the same dtype.
-=======
-def zipped_hist(
-    data: Tuple[pd.Series, ...], bin_edges: Optional[np.ndarray] = None, normalize: bool = True, ret_bins: bool = False
-) -> Union[Tuple[pd.Series, ...], Tuple[Tuple[pd.Series, ...], Optional[np.ndarray]]]:
-    """Bins a tuple of series' and returns the aligned histograms.
-
-    Args:
-        data (Tuple[pd.Series, ...]):
-            A tuple consisting of the series' to be binned.
->>>>>>> 92fe7f67
-        bin_edges (Optional[np.ndarray], optional):
-            Bin edges to bin continuous data by. Defaults to None.
-        normalize (bool, optional):
-            Normalize the histograms, turning them into pdfs. Defaults to True.
-        ret_bins (bool, optional):
-            Returns the bin edges used in the histogram. Defaults to False.
-<<<<<<< HEAD
-        distr_type (Optional[str]):
-            The type of distribution of the target attribute. Can be "categorical" or "continuous".
-            If None the type of distribution is inferred based on the data in the column.
-            Defaults to None.
-=======
->>>>>>> 92fe7f67
-
-    Returns:
-        Union[Tuple[np.ndarray, ...], Tuple[Tuple[np.ndarray, ...], Optional[np.ndarray]]]:
-            A tuple of np.ndarrays consisting of each histogram for the input data.
-            Additionally returns bins if ret_bins is True.
-    """
-
-    joint = pd.concat(data)
-<<<<<<< HEAD
-    is_continuous = distr_type == "continuous" if distr_type is not None else infer_distr_type(joint).is_continuous()
-
-    # Compute histograms of the data, bin if continuous
-    if is_continuous:
-        # Compute shared bin_edges if not given, and use np.histogram to form histograms
-        if bin_edges is None:
-            bin_edges = np.histogram_bin_edges(joint, bins="auto")
-
-        hists = [np.histogram(series, bins=bin_edges)[0] for series in data]
-
-        if normalize:
-            with np.errstate(divide="ignore", invalid="ignore"):
-                hists = [np.nan_to_num(hist / hist.sum()) for hist in hists]
-
-    else:
-        # For categorical data, form histogram using value counts and align
-        space = joint.unique()
-
-        dicts = [series.value_counts(normalize=normalize) for series in data]
-        hists = [np.array([d.get(val, 0) for val in space]) for d in dicts]
-=======
-
-    # Compute histograms of the data, bin if continuous or bin_edges given
-    if infer_distr_type(joint).is_continuous() or bin_edges is not None:
-        # Compute common bin_edges if not given, and use np.histogram to form histogram
-        if bin_edges is None:
-            bin_edges = np.histogram_bin_edges(joint, bins="auto")
-
-        hists = [np.histogram(series, bins=bin_edges)[0] for series in data]
-
-    else:
-        # For categorical data, from histogram using value counts and align
-        space = joint.unique()
-
-        dicts = [series.value_counts() for series in data]
-        hists = [np.array([d.get(val, 0) for val in space]) for d in dicts]
-
-    # Normalize the histograms
-    if normalize:
-        with np.errstate(divide="ignore", invalid="ignore"):
-            hists = [np.nan_to_num(hist / hist.sum()) for hist in hists]
->>>>>>> 92fe7f67
-
-    ps = [pd.Series(hist) for hist in hists]
-
-    if ret_bins:
-        return tuple(ps), bin_edges
-
-    return tuple(ps)
-
-
-def infer_dtype(col: pd.Series) -> pd.Series:
-    """Infers the type of the data and converts the data to it.
-
-    Args:
-        col (str):
-            The column of the dataframe to transform.
-
-    Returns:
-        pd.Series:
-            The column converted to its inferred type.
-    """
-
-    column = col.copy()
-
-    in_dtype = str(column.dtype)
-
-    # Try to convert it to numeric
-    if column.dtype.kind not in ("i", "u", "f"):
-        n_nans = column.isna().sum()
-        col_num = pd.to_numeric(column, errors="coerce")
-        if col_num.isna().sum() == n_nans:
-            column = col_num
-
-    # Try to convert it to date
-    if column.dtype.kind == "O":
-        n_nans = column.isna().sum()
-        try:
-            col_date = pd.to_datetime(column, errors="coerce")
-        except TypeError:  # Argument 'date_string' has incorrect type (expected str, got numpy.str_)
-            col_date = pd.to_datetime(column.astype(str), errors="coerce")
-
-        if col_date.isna().sum() == n_nans:
-            column = col_date
-
-    out_dtype = str(column.dtype)
-
-    if out_dtype == in_dtype:
-        return col
-    elif out_dtype in ("i", "u", "f", "f8", "i8", "u8"):
-        return pd.to_numeric(col, errors="coerce")
-
-    return col.astype(out_dtype, errors="ignore")
-
-
-def infer_distr_type(column: pd.Series, ctl_mult: float = 2.5, min_num_unique: int = 10) -> DistrType:
-    """Infers whether the data in a column or series is continuous, categorical or binary.
-
-    Args:
-        column (pd.Series):
-            The column from the data or data series to consider.
-        ctl_mult (float, optional):
-            Categorical threshold log multiplier. Defaults to 2.5.
-        min_num_unique (int, optional):
-            Minimum number of unique values for the data to be continuous. Defaults to 10.
-
-    Returns:
-        DistrType:
-            The output is an enum representing the type of distribution.
-
-    Examples:
-        >>> col_type = infer_distr_type(range(1000))
-        >>> col_type.is_continuous()
-        True
-        >>> col_type.is_binary()
-        False
-    """
-
-    col = infer_dtype(column)
-
-    unique = col.unique()
-    n_unique = len(unique)
-    n_rows = len(col)
-    dtype = col.dtype
-
-    if n_unique > max(min_num_unique, ctl_mult * np.log(n_rows)) and dtype in ["float64", "int64"]:
-        return DistrType.Continuous
-
-    elif n_unique == 2 and np.isin(unique, [0, 1]).all():
-        return DistrType.Binary
-
-    else:
-        return DistrType.Categorical
-
-
-def get_predicates_mult(df: pd.DataFrame, groups: Sequence[Dict[str, List[str]]]) -> List[pd.Series]:
-    """Similar to get_predicates but works on multiple groups.
-
-    Args:
-        df (pd.DataFrame):
-            The input dataframe.
-        groups (List[Dict[str, List[str]]]):
-            A list of groups of interest.
-
-    Raises:
-        InvalidAttributeError:
-            Indicates an ill-formed group input due to invalid attributes in this case.
-
-    Returns:
-        List[pd.Series]:
-            A list of series' that can be used to index the corresponding groups of data.
-    """
-
-    # Check all attributes are valid
-    all_attrs = [group.keys() for group in groups]
-    attrs = set().union(*all_attrs)  # type: ignore
-
-    if attrs.intersection(df.columns) != attrs:
-        raise ValueError(f"Invalid attribute detected. Attributes must be in:\n{df.columns}")
-
-    # Form a predicate for each group
-    preds = []
-    for group in groups:
-        pred = df[group.keys()].isin(group).all(axis=1)
-        preds.append(pred)
-
-    return preds
-
-
-def fd_opt_bins(column: pd.Series) -> int:
-    """Computes the optimal number of bins in a pandas series using the Freedman-Diaconis rule.
-
-    Args:
-        column (pd.Series):
-            The pandas series containing the continuous data to be binned.
-
-    Returns:
-        int:
-            The optimal number of bins.
-    """
-
-    n = len(column)
-    iqr = column.quantile(0.75) - column.quantile(0.25)
-
-    return int((column.max() - column.min()) / (2 * iqr * (n ** (-1 / 3))))
+from enum import Enum
+from typing import Dict, List, Optional, Sequence, Tuple, Union
+
+import numpy as np
+import pandas as pd
+
+
+class DistrType(Enum):
+    """Indicates the type distribution of data in a series."""
+
+    Continuous = "Continuous"
+    Binary = "Binary"
+    Categorical = "Categorical"
+
+    def is_continuous(self):
+        return self == DistrType.Continuous
+
+    def is_binary(self):
+        return self == DistrType.Binary
+
+    def is_categorical(self):
+        return self == DistrType.Categorical
+
+
+def histogram(
+    data: Tuple[pd.Series, ...],
+    bin_edges: Optional[np.ndarray] = None,
+    normalize: bool = True,
+    ret_bins: bool = False,
+    distr_type: Optional[str] = None,
+) -> Union[Tuple[pd.Series, ...], Tuple[Tuple[pd.Series, ...], Optional[np.ndarray]]]:
+    """Bins a tuple of series'= and returns the aligned histograms.
+
+    Args:
+        data (Tuple[pd.Series, ...]):
+            A tuple consisting of the series' to be binned. All series' must have the same dtype.
+        bin_edges (Optional[np.ndarray], optional):
+            Bin edges to bin continuous data by. Defaults to None.
+        normalize (bool, optional):
+            Normalize the histograms, turning them into pdfs. Defaults to True.
+        ret_bins (bool, optional):
+            Returns the bin edges used in the histogram. Defaults to False.
+        distr_type (Optional[str]):
+            The type of distribution of the target attribute. Can be "categorical" or "continuous".
+            If None the type of distribution is inferred based on the data in the column.
+            Defaults to None.
+
+    Returns:
+        Union[Tuple[np.ndarray, ...], Tuple[Tuple[np.ndarray, ...], Optional[np.ndarray]]]:
+            A tuple of np.ndarrays consisting of each histogram for the input data.
+            Additionally returns bins if ret_bins is True.
+    """
+
+    joint = pd.concat(data)
+    is_continuous = distr_type == "continuous" if distr_type is not None else infer_distr_type(joint).is_continuous()
+
+    # Compute histograms of the data, bin if continuous
+    if is_continuous:
+        # Compute shared bin_edges if not given, and use np.histogram to form histograms
+        if bin_edges is None:
+            bin_edges = np.histogram_bin_edges(joint, bins="auto")
+
+        hists = [np.histogram(series, bins=bin_edges)[0] for series in data]
+
+        if normalize:
+            with np.errstate(divide="ignore", invalid="ignore"):
+                hists = [np.nan_to_num(hist / hist.sum()) for hist in hists]
+
+    else:
+        # For categorical data, form histogram using value counts and align
+        space = joint.unique()
+
+        dicts = [series.value_counts(normalize=normalize) for series in data]
+        hists = [np.array([d.get(val, 0) for val in space]) for d in dicts]
+
+    ps = [pd.Series(hist) for hist in hists]
+
+    if ret_bins:
+        return tuple(ps), bin_edges
+
+    return tuple(ps)
+
+
+def infer_dtype(col: pd.Series) -> pd.Series:
+    """Infers the type of the data and converts the data to it.
+
+    Args:
+        col (str):
+            The column of the dataframe to transform.
+
+    Returns:
+        pd.Series:
+            The column converted to its inferred type.
+    """
+
+    column = col.copy()
+
+    in_dtype = str(column.dtype)
+
+    # Try to convert it to numeric
+    if column.dtype.kind not in ("i", "u", "f"):
+        n_nans = column.isna().sum()
+        col_num = pd.to_numeric(column, errors="coerce")
+        if col_num.isna().sum() == n_nans:
+            column = col_num
+
+    # Try to convert it to date
+    if column.dtype.kind == "O":
+        n_nans = column.isna().sum()
+        try:
+            col_date = pd.to_datetime(column, errors="coerce")
+        except TypeError:  # Argument 'date_string' has incorrect type (expected str, got numpy.str_)
+            col_date = pd.to_datetime(column.astype(str), errors="coerce")
+
+        if col_date.isna().sum() == n_nans:
+            column = col_date
+
+    out_dtype = str(column.dtype)
+
+    if out_dtype == in_dtype:
+        return col
+    elif out_dtype in ("i", "u", "f", "f8", "i8", "u8"):
+        return pd.to_numeric(col, errors="coerce")
+
+    return col.astype(out_dtype, errors="ignore")
+
+
+def infer_distr_type(column: pd.Series, ctl_mult: float = 2.5, min_num_unique: int = 10) -> DistrType:
+    """Infers whether the data in a column or series is continuous, categorical or binary.
+
+    Args:
+        column (pd.Series):
+            The column from the data or data series to consider.
+        ctl_mult (float, optional):
+            Categorical threshold log multiplier. Defaults to 2.5.
+        min_num_unique (int, optional):
+            Minimum number of unique values for the data to be continuous. Defaults to 10.
+
+    Returns:
+        DistrType:
+            The output is an enum representing the type of distribution.
+
+    Examples:
+        >>> col_type = infer_distr_type(range(1000))
+        >>> col_type.is_continuous()
+        True
+        >>> col_type.is_binary()
+        False
+    """
+
+    col = infer_dtype(column)
+
+    unique = col.unique()
+    n_unique = len(unique)
+    n_rows = len(col)
+    dtype = col.dtype
+
+    if n_unique > max(min_num_unique, ctl_mult * np.log(n_rows)) and dtype in ["float64", "int64"]:
+        return DistrType.Continuous
+
+    elif n_unique == 2 and np.isin(unique, [0, 1]).all():
+        return DistrType.Binary
+
+    else:
+        return DistrType.Categorical
+
+
+def get_predicates_mult(df: pd.DataFrame, groups: Sequence[Dict[str, List[str]]]) -> List[pd.Series]:
+    """Similar to get_predicates but works on multiple groups.
+
+    Args:
+        df (pd.DataFrame):
+            The input dataframe.
+        groups (List[Dict[str, List[str]]]):
+            A list of groups of interest.
+
+    Raises:
+        InvalidAttributeError:
+            Indicates an ill-formed group input due to invalid attributes in this case.
+
+    Returns:
+        List[pd.Series]:
+            A list of series' that can be used to index the corresponding groups of data.
+    """
+
+    # Check all attributes are valid
+    all_attrs = [group.keys() for group in groups]
+    attrs = set().union(*all_attrs)  # type: ignore
+
+    if attrs.intersection(df.columns) != attrs:
+        raise ValueError(f"Invalid attribute detected. Attributes must be in:\n{df.columns}")
+
+    # Form a predicate for each group
+    preds = []
+    for group in groups:
+        pred = df[group.keys()].isin(group).all(axis=1)
+        preds.append(pred)
+
+    return preds
+
+
+def fd_opt_bins(column: pd.Series) -> int:
+    """Computes the optimal number of bins in a pandas series using the Freedman-Diaconis rule.
+
+    Args:
+        column (pd.Series):
+            The pandas series containing the continuous data to be binned.
+
+    Returns:
+        int:
+            The optimal number of bins.
+    """
+
+    n = len(column)
+    iqr = column.quantile(0.75) - column.quantile(0.25)
+
+    return int((column.max() - column.min()) / (2 * iqr * (n ** (-1 / 3))))