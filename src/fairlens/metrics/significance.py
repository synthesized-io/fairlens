--- conflicted
+++ resolved
@@ -14,13 +14,7 @@
 
 import numpy as np
 import pandas as pd
-<<<<<<< HEAD
 from scipy.stats import beta, binomtest, norm
-=======
-from scipy.stats import beta, binom_test, brunnermunzel, norm
-
-from .. import utils
->>>>>>> 6b864ecd
 
 
 def binominal_proportion_p_value(p_obs: float, p_null: float, n: int, alternative: str = "two-sided") -> float:
