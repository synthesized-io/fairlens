--- conflicted
+++ resolved
@@ -2,12 +2,8 @@
 import os
 import pathlib
 from difflib import SequenceMatcher
-<<<<<<< HEAD
-from enum import Enum
-from typing import Callable, Dict, List, Optional, Tuple, Union
-=======
 from typing import Any, Callable, Dict, List, Optional, Tuple, Union
->>>>>>> 5d54d9b1
+
 
 import pandas as pd
 
@@ -88,12 +84,12 @@
         return sensitive_dict
 
 
-<<<<<<< HEAD
 def find_sensitive_correlations(
     df: pd.DataFrame,
     threshold: float = 0.1,
     str_distance: Callable[[Optional[str], Optional[str]], float] = None,
     corr_cutoff: float = 0.75,
+    config_path: Union[str, pathlib.Path] = None,
 ) -> Dict[str, List[Tuple[str, Optional[str]]]]:
     """Looks at the columns that are not considered to be immediately sensitive and finds if any is strongly
     correlated with a sensitive column, specifying both the sensitive column name and the sensitive category
@@ -111,7 +107,11 @@
         corr_cutoff (float, optional):
             The cutoff for considering a column to be correlated with a sensitive attribute, with Pearson's correlation.
             Defaults to 0.75.
-
+        config_path (Union[str, pathlib.Path], optional)
+            The path of the JSON configuration file in which the dictionaries used for
+            detecting sensitive attributes are defined. By default, the configuration
+            is the one describing protected attributes and groups according to the
+            UK Government.
     Returns:
         Dict[str, Tuple[Optional[str]]]:
             The returned value is a dictionary with the non-sensitive column as the key and a tuple as the value,
@@ -120,7 +120,7 @@
     """
     str_distance = str_distance or _ro_distance
 
-    sensitive_dict = detect_names_df(df, threshold=threshold, str_distance=str_distance, deep_search=True)
+    sensitive_dict = detect_names_df(df, threshold=threshold, str_distance=str_distance, deep_search=True, config_path=config_path)
 
     non_sensitive_cols = list(set(df.columns) - set(sensitive_dict.keys()))
 
@@ -154,6 +154,7 @@
     threshold: float = 0.1,
     str_distance: Callable[[Optional[str], Optional[str]], float] = None,
     corr_cutoff: float = 0.75,
+    config_path: Union[str, pathlib.Path] = None,
 ) -> List[Tuple[str, Optional[str]]]:
     """This function takes in a series or a column name of a given dataframe and checks whether any of
     the sensitive attribute columns detected in the dataframe are strongly correlated with the series
@@ -175,7 +176,11 @@
         corr_cutoff (float, optional):
             The cutoff for considering a column to be correlated with a sensitive attribute, with Pearson's correlation.
             Defaults to 0.75.
-
+        config_path (Union[str, pathlib.Path], optional)
+            The path of the JSON configuration file in which the dictionaries used for
+            detecting sensitive attributes are defined. By default, the configuration
+            is the one describing protected attributes and groups according to the
+            UK Government.
     Returns:
         List[Tuple[str, Optional[str]]]:
             The returned value is a list containing tuples of all the correlated sensitive columns that were
@@ -183,7 +188,7 @@
     """
     str_distance = str_distance or _ro_distance
 
-    sensitive_dict = detect_names_df(df, threshold=threshold, str_distance=str_distance, deep_search=True)
+    sensitive_dict = detect_names_df(df, threshold=threshold, str_distance=str_distance, deep_search=True, config_path=config_path)
 
     correlation_list = list()
 
@@ -209,7 +214,8 @@
             correlation_list.append((sensitive_col, sensitive_dict[sensitive_col]))
 
     return correlation_list
-=======
+
+
 def load_config(config_path: Union[str, pathlib.Path] = DEFAULT_CONFIG_PATH) -> Tuple[Any, Any]:
     """Changes the configuration that creates the underlying synonym and possible value dictionaries
     on which the shallow and deep search algorithms for sensitive attributes are based.
@@ -227,7 +233,6 @@
         config_dict = json.load(json_file)
 
     return config_dict["synonyms"], config_dict["values"]
->>>>>>> 5d54d9b1
 
 
 def _ro_distance(s1: Optional[str], s2: Optional[str]) -> float:
