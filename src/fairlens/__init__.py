<<<<<<< HEAD
from . import bias, sensitive
from .scorer import FairnessScorer

__all__ = ["FairnessScorer", "bias", "sensitive"]
=======
from . import metrics, plot, sensitive
from .scorer import FairnessScorer

__all__ = ["FairnessScorer", "metrics", "plot", "sensitive"]
>>>>>>> d1f187ca
<|MERGE_RESOLUTION|>--- conflicted
+++ resolved
@@ -1,11 +1,4 @@
-<<<<<<< HEAD
-from . import bias, sensitive
-from .scorer import FairnessScorer
-
-__all__ = ["FairnessScorer", "bias", "sensitive"]
-=======
 from . import metrics, plot, sensitive
 from .scorer import FairnessScorer
 
-__all__ = ["FairnessScorer", "metrics", "plot", "sensitive"]
->>>>>>> d1f187ca
+__all__ = ["FairnessScorer", "metrics", "plot", "sensitive"]