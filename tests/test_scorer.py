import pandas as pd
import pytest

from fairlens.scorer import FairnessScorer, calculate_score

dfa = pd.read_csv("datasets/adult.csv")
dfc = pd.read_csv("datasets/compas.csv")
dfg = pd.read_csv("datasets/german_credit_data.csv")
dft = pd.read_csv("datasets/titanic.csv")


def test_fairness_scorer_runs_compas():
    fscorer = FairnessScorer(dfc, "RawScore", ["DateOfBirth", "Ethnicity", "Sex"])
    assert fscorer.sensitive_attrs == ["DateOfBirth", "Ethnicity", "Sex"]

    _ = fscorer.plot_distributions()
    df_dist = fscorer.distribution_score()
    score = calculate_score(df_dist)
    assert score > 0


def test_fairness_scorer_runs_german():
    fscorer = FairnessScorer(dfg, "Credit amount")
    assert fscorer.sensitive_attrs == ["Age", "Sex"]

    _ = fscorer.plot_distributions()
    df_dist = fscorer.distribution_score()
    score = calculate_score(df_dist)
    assert score > 0


def test_fairness_scorer_runs_adult():
    fscorer = FairnessScorer(dfa, "class")
    assert fscorer.sensitive_attrs == ["age", "marital-status", "race", "relationship", "sex"]

    fscorer = FairnessScorer(dfa, "class", ["age", "race", "sex"])

    _ = fscorer.plot_distributions()
    df_dist = fscorer.distribution_score()
    score = calculate_score(df_dist)
    assert score > 0


def test_fairness_scorer_runs_titanic():
    fscorer = FairnessScorer(dft, "Survived")
    assert fscorer.sensitive_attrs == ["Age", "Sex"]

    _ = fscorer.plot_distributions()
    df_dist = fscorer.distribution_score()
    score = calculate_score(df_dist)
    assert score > 0


def test_sensitive_attr_detection():
    fscorer = FairnessScorer(dfc, "RawScore")
    assert fscorer.sensitive_attrs == ["DateOfBirth", "Ethnicity", "Language", "MaritalStatus", "Sex"]

    fscorer = FairnessScorer(dfc, "RawScore", ["RawScore"], detect_sensitive=True)
    assert fscorer.sensitive_attrs == ["DateOfBirth", "Ethnicity", "Language", "MaritalStatus", "RawScore", "Sex"]


def test_distribution_score_all():
    fscorer = FairnessScorer(dfc, "RawScore", ["Ethnicity", "Sex"])
    df_dist = fscorer.distribution_score(method="all")
    score = calculate_score(df_dist)

    assert score * df_dist["Counts"].sum() == (df_dist["Distance"] * df_dist["Counts"]).sum()


<<<<<<< HEAD
def test_distribution_score_rest():
    fscorer = FairnessScorer(dfc, "RawScore", ["Ethnicity", "Sex"])
    df_dist = fscorer.distribution_score(method="rest")
    score = calculate_score(df_dist)

    assert score * df_dist["Counts"].sum() == (df_dist["Distance"] * df_dist["Counts"]).sum()


def test_pairwise_compas():
    fscorer = FairnessScorer(dfc, "RawScore", ["Ethnicity", "Sex"])
    df_dist = fscorer.distribution_score(method="pairwise")

    assert (df_dist["Distance"] > 0).all()


def test_pairwise_adult():
    fscorer = FairnessScorer(dfa, "class", ["race", "sex"])
    df_dist = fscorer.distribution_score(metric="binomial", method="pairwise")

    assert (df_dist["Distance"] != 0).all()


def test_dendrogram_compas():
    fscorer = FairnessScorer(dfc, "RawScore", ["Ethnicity", "Sex"])
    fscorer.plot_dendrogram(0.1)


def test_dendrogram_adult():
    fscorer = FairnessScorer(dfa, "class", ["race", "sex"])
    fscorer.plot_dendrogram(0.1)
=======
def test_group_statistics_manual():
    fscorer = FairnessScorer(dfc, "RawScore", ["Ethnicity", "Sex"])
    df_stats = fscorer.compare_group_statistics(
        group_mode="manual",
        categorical_mode="entropy",
        groups=[{"Ethnicity": ["African-American", "Caucasian"]}, {"Sex": ["Female"]}],
    )
    assert df_stats["Means"][0] == pytest.approx(-0.6976, rel=1e-3)
    assert df_stats["Means"][1] == pytest.approx(-0.9831, rel=1e-3)
    assert df_stats["Variances"][0] == pytest.approx(0.7178, rel=1e-3)
    assert df_stats["Variances"][1] == pytest.approx(0.5894, rel=1e-3)


def test_group_statistics_auto():
    fscorer = FairnessScorer(dfc, "RawScore", ["Ethnicity", "Sex"])
    df_stats = fscorer.compare_group_statistics(group_mode="auto", categorical_mode="square", max_comb=1)
    assert df_stats["Means"][0] == pytest.approx(-0.9901, rel=1e-3)
    assert df_stats["Means"][1] == pytest.approx(-0.4622, rel=1e-3)
    assert df_stats["Means"][5] == pytest.approx(-0.4647, rel=1e-3)
    assert df_stats["Means"][8] == pytest.approx(-0.7109, rel=1e-3)
    assert df_stats["Variances"][0] == pytest.approx(0.6682, rel=1e-3)
    assert df_stats["Variances"][1] == pytest.approx(0.6334, rel=1e-3)
    assert df_stats["Variances"][5] == pytest.approx(0.6333, rel=1e-3)
    assert df_stats["Variances"][8] == pytest.approx(0.7390, rel=1e-3)
>>>>>>> f68761c1
<|MERGE_RESOLUTION|>--- conflicted
+++ resolved
@@ -67,7 +67,6 @@
     assert score * df_dist["Counts"].sum() == (df_dist["Distance"] * df_dist["Counts"]).sum()
 
 
-<<<<<<< HEAD
 def test_distribution_score_rest():
     fscorer = FairnessScorer(dfc, "RawScore", ["Ethnicity", "Sex"])
     df_dist = fscorer.distribution_score(method="rest")
@@ -98,7 +97,8 @@
 def test_dendrogram_adult():
     fscorer = FairnessScorer(dfa, "class", ["race", "sex"])
     fscorer.plot_dendrogram(0.1)
-=======
+
+
 def test_group_statistics_manual():
     fscorer = FairnessScorer(dfc, "RawScore", ["Ethnicity", "Sex"])
     df_stats = fscorer.compare_group_statistics(
@@ -122,5 +122,4 @@
     assert df_stats["Variances"][0] == pytest.approx(0.6682, rel=1e-3)
     assert df_stats["Variances"][1] == pytest.approx(0.6334, rel=1e-3)
     assert df_stats["Variances"][5] == pytest.approx(0.6333, rel=1e-3)
-    assert df_stats["Variances"][8] == pytest.approx(0.7390, rel=1e-3)
->>>>>>> f68761c1
+    assert df_stats["Variances"][8] == pytest.approx(0.7390, rel=1e-3)