--- conflicted
+++ resolved
@@ -109,7 +109,6 @@
     assert dt.detect_names_df(df, deep_search=True) == res
 
 
-<<<<<<< HEAD
 def test_correlation():
     col_names = ["gender", "random", "score"]
     data = [["male", 10, 60], ["female", 10, 80], ["male", 10, 60], ["female", 10, 80]]
@@ -200,7 +199,8 @@
     res2 = [("age", "Age")]
     assert set(dt.find_column_correlation(s1, df, corr_cutoff=0.9)) == set(res1)
     assert set(dt.find_column_correlation(s2, df, corr_cutoff=0.9)) == set(res2)
-=======
+
+    
 def test_default_config():
     col_names = [
         "gender",
@@ -262,5 +262,4 @@
     res1 = {"R": "Religion", "F2": "Family Status"}
     res2 = {"B": "Birds", "F1": "Fish"}
     assert dt.detect_names_df(df, deep_search=True, config_path=ENGB_CONFIG_PATH) == res1
-    assert dt.detect_names_df(df, deep_search=True, config_path=MOCK_CONFIG_PATH) == res2
->>>>>>> 5d54d9b1
+    assert dt.detect_names_df(df, deep_search=True, config_path=MOCK_CONFIG_PATH) == res2