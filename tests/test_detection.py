--- conflicted
+++ resolved
@@ -100,9 +100,7 @@
     data = [[1, 1, 2], [3, 5, 8], [13, 21, 34]]
     df = pd.DataFrame(data, columns=col_names)
     res = {}
-<<<<<<< HEAD
     assert dt.detect_names_df(df, deep_search=True) == res
-
 
 def test_default_config():
     col_names = [
@@ -172,6 +170,3 @@
     assert dt.detect_names_df(df, deep_search=True) == res1
     dt.change_config("./configs/config_mock.json")
     assert dt.detect_names_df(df, deep_search=True) == res2
-=======
-    assert dt.detect_names_df(df, deep_search=True) == res
->>>>>>> a11b4e94
